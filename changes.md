--- conflicted
+++ resolved
@@ -1,14 +1,11 @@
 #### 0.7.4
 
+- Operations: Onyx now requires Java 8.
 - **API breaking change**: update signature of `onyx.api/await-job-completion` to take an opts map.
-- Allow functions in leaf position of a workflow. [#198](https://github.com/onyx-platform/onyx/issues/198)
+- **API breaking change**: removed Netty and core.async messaging implementations.
+- API: New catalog entry option `:onyx/n-peers` to automatically expand to make `:onyx/min-peers` and `:onyx/max-peers` peers the same value. [#282](https://github.com/onyx-platform/onyx/issues/282)
+- API: Allow functions in leaf position of a workflow. [#198](https://github.com/onyx-platform/onyx/issues/198)
 - Bug fix: flow-conditions retry default action should emit segments [#262](https://github.com/onyx-platform/onyx/issues/262)
-<<<<<<< HEAD
-- **API breaking change**: removed Netty and core.async messaging implementations.
-- Operations: Onyx now requires Java 8.
-=======
-- API: New catalog entry option `:onyx/n-peers` to automatically expand to make `:onyx/min-peers` and `:onyx/max-peers` peers the same value. [#282](https://github.com/onyx-platform/onyx/issues/282)
->>>>>>> 5e405a7d
 
 #### 0.7.3
 
