(ns ^:no-doc onyx.state.log.bookkeeper
  (:require [onyx.log.curator :as curator]
            [taoensso.timbre :refer [info error warn trace fatal] :as timbre]
            [com.stuartsierra.component :as component]
            [clojure.core.async :refer  [chan go >! <! <!! >!! alts!! close!]]
            [onyx.compression.nippy :as nippy]
            [onyx.extensions :as extensions]
            [onyx.monitoring.measurements :refer [emit-latency-value emit-latency]]
            [onyx.peer.operation :as operation]
            [onyx.state.state-extensions :as state-extensions]
            [onyx.types :refer [inc-count! dec-count!]]
            [onyx.log.replica]
            [onyx.log.commands.common :refer [peer-slot-id]]
            [onyx.log.commands.assign-bookkeeper-log-id]
            [onyx.log.zookeeper :as zk]
            [onyx.static.default-vals :refer [arg-or-default defaults]])
  (:import [org.apache.bookkeeper.client LedgerHandle LedgerEntry BookKeeper BookKeeper$DigestType AsyncCallback$AddCallback]
           [org.apache.bookkeeper.conf ClientConfiguration]
           [org.apache.curator.framework CuratorFramework CuratorFrameworkFactory]))

(defrecord BookKeeperLog [client ledger-handle next-ledger-handle])

(defn open-ledger ^LedgerHandle [^BookKeeper client id digest-type password]
  (.openLedger client id digest-type password))

(defn create-ledger ^LedgerHandle [^BookKeeper client ensemble-size quorum-size digest-type password]
  (.createLedger client ensemble-size quorum-size digest-type password))

(defn bookkeeper
  ([opts]
   (bookkeeper (:zookeeper/address opts)
               (zk/ledgers-path (:onyx/id opts))
               (arg-or-default :onyx.bookkeeper/client-timeout opts)
               (arg-or-default :onyx.bookkeeper/client-throttle opts)))
  ([zk-addr zk-root-path timeout throttle]
   (let [conf (doto (ClientConfiguration.)
                (.setZkServers zk-addr)
                (.setZkTimeout timeout)
                (.setThrottleValue throttle)
                (.setZkLedgersRootPath zk-root-path))]
     (BookKeeper. conf))))

(def digest-type 
  (BookKeeper$DigestType/MAC))

(defn password [peer-opts]
  (.getBytes ^String (arg-or-default :onyx.bookkeeper/ledger-password peer-opts)))


(defn new-ledger [client peer-opts]
  (let [ensemble-size (arg-or-default :onyx.bookkeeper/ledger-ensemble-size peer-opts)
        quorum-size (arg-or-default :onyx.bookkeeper/ledger-quorum-size peer-opts)]
    (create-ledger client ensemble-size quorum-size digest-type (password peer-opts))))

(defmethod state-extensions/initialize-log :bookkeeper [log-type {:keys [onyx.core/replica onyx.core/peer-opts
                                                                         onyx.core/job-id onyx.core/task-id
                                                                         onyx.core/kill-ch onyx.core/task-kill-ch
                                                                         onyx.core/outbox-ch] :as event}] 
  (let [bk-client (bookkeeper peer-opts)
        ledger-handle (new-ledger bk-client peer-opts)
        slot-id (peer-slot-id event)
        new-ledger-id (.getId ledger-handle)
        next-ledger-handle nil] 
    (>!! outbox-ch
         {:fn :assign-bookkeeper-log-id
          :args {:job-id job-id
                 :task-id task-id
                 :slot-id slot-id
                 :ledger-id new-ledger-id}})
    (while (and (first (alts!! [kill-ch task-kill-ch] :default true))
                (not= new-ledger-id
                      (last (get-in @replica [:state-logs job-id task-id slot-id]))))
      (info "New ledger id has not been published yet. Backing off.")
      (Thread/sleep (arg-or-default :onyx.bookkeeper/ledger-id-written-back-off peer-opts))) 
    (info "Ledger id published.")
    (->BookKeeperLog bk-client (atom ledger-handle) (atom next-ledger-handle))))

(defn default-state 
  "Default state function. Resolves window late for perf."
  [event state window entry]
  (cond
    ;; Grouped entry, state already exists
    (and (operation/grouped-task? event) (get state (second entry)))
    state

    ;; Grouped entry, state doesn't exist, initialize it
    (operation/grouped-task? event) (assoc state (second entry) ((:aggregate/init window) window))

    ;; Non-grouped entry. Exists, return it
    state state

    ;; Non-grouped entry, doesn't exist yet. Initialize it
    :else ((:aggregate/init window) window)))

(defn playback-windows-extents [event state entry windows]
  (let [id->apply-state-update (into {}
                                     (map (juxt :window/id :aggregate/apply-state-update)
                                          windows))]
    (reduce (fn [state' [window-entries {:keys [window/id] :as window}]]
              (reduce (fn [state'' [extent entry message-id]]
<<<<<<< HEAD
                        (update-in state'' 
                                   [:state id extent]
                                   (fn [ext-state] 
                                     (let [ext-state' (default-state ext-state window)
                                           apply-fn (id->apply-state-update id)] 
=======
                        (update-in state''
                                   [id extent]
                                   (fn [ext-state]
                                     (let [ext-state' (default-state event ext-state window entry)
                                           apply-fn (id->apply-state-update id)]
>>>>>>> 8e9bb889
                                       (assert apply-fn (str "Apply fn does not exist for window-id " id))
                                       (apply-fn ext-state' entry)))))
                      state'
                      window-entries))
            state
            (map list (rest entry) windows)))) 

(defn playback-ledgers [bk-client peer-opts state ledger-ids {:keys [onyx.core/windows] :as event}]
  (let [pwd (password peer-opts)]
    (reduce (fn [st ledger-id]
              ;; TODO: Do I need to deal with recovery exception in here?
              ;; It may be better to just let the thing crash and retry
              (let [lh (open-ledger bk-client ledger-id digest-type pwd)]
                (try
                  (let [last-confirmed (.getLastAddConfirmed lh)]
                    (info "Opened ledger:" ledger-id "last confirmed:" last-confirmed)
                    (if (pos? last-confirmed)
                      (let [entries (.readEntries lh 0 last-confirmed)]
                        (if (.hasMoreElements entries)
                          (loop [st-loop st element ^LedgerEntry (.nextElement entries)]
                            (let [entry-val (nippy/window-log-decompress ^bytes (.getEntry element))
                                  unique-id (first entry-val)
                                  st-loop' (let [st (playback-windows-extents event st-loop entry-val windows)]
                                             (if unique-id
                                               (update st :filter state-extensions/apply-filter-id event unique-id)
                                               st))] 
                              (info "Played back entries for message with id: " unique-id)
                              (if (.hasMoreElements entries)
                                (recur st-loop' (.nextElement entries))
                                st-loop')))
                          st))  
                      st))
                  (finally
                    (.close ^LedgerHandle lh)))))
            state
            ledger-ids)))


(defmethod state-extensions/playback-log-entries onyx.state.log.bookkeeper.BookKeeperLog
  [{:keys [client] :as log} 
   {:keys [onyx.core/monitoring onyx.core/replica 
           onyx.core/peer-opts onyx.core/job-id onyx.core/task-id] :as event} 
   state]
  (emit-latency :window-log-playback 
                monitoring
                (fn [] 
                  (let [slot-id (peer-slot-id event)
                        ;; Don't play back the final ledger id because we just created it
                        prev-ledger-ids (butlast (get-in @replica [:state-logs job-id task-id slot-id]))]
                    (info "Playing back ledgers for" job-id task-id slot-id "ledger-ids" prev-ledger-ids)
                    (playback-ledgers client peer-opts state prev-ledger-ids event)))))

(defmethod state-extensions/compact-log onyx.state.log.bookkeeper.BookKeeperLog
  [{:keys [client ledger-handle next-ledger-handle]} 
   {:keys [onyx.core/replica onyx.core/peer-opts
           onyx.core/job-id onyx.core/task-id
           onyx.core/kill-ch onyx.core/task-kill-ch
           onyx.core/outbox-ch] :as event} 
   _] 
  (let [new-ledger-handle (new-ledger client peer-opts)
        slot-id (peer-slot-id event)
        new-ledger-id (.getId new-ledger-handle)] 
    (>!! outbox-ch
         {:fn :assign-bookkeeper-log-id
          :args {:job-id job-id
                 :task-id task-id
                 :slot-id slot-id
                 :ledger-id new-ledger-id}})
    (while (and (first (alts!! [kill-ch task-kill-ch] :default true))
                (not= new-ledger-id
                      (last (get-in @replica [:state-logs job-id task-id slot-id]))))
      (info "Transitional GC ledger id has not been published yet. Backing off.")
      (Thread/sleep (arg-or-default :onyx.bookkeeper/ledger-id-written-back-off peer-opts)))
    (reset! next-ledger-handle new-ledger-handle)))

(defmethod state-extensions/close-log onyx.state.log.bookkeeper.BookKeeperLog
  [{:keys [client ledger-handle next-ledger-handle]} event] 
  (.close ^LedgerHandle @ledger-handle)
  (when @next-ledger-handle
    (.close ^LedgerHandle @next-ledger-handle))
  (.close ^BookKeeper client))

(def HandleWriteCallback
  (reify AsyncCallback$AddCallback
    (addComplete [this rc lh entry-id callback-fn]
      (callback-fn))))

(defn compaction-transition 
  "Transitions to a new compacted ledger, plus a newly created ledger created
  earlier.  For example, if there were ledgers [1, 2, 3, 4], we've created a
  ledger id 5 to start writing to, making [1, 2, 3, 4, 5], then we create a compacted
  ledger 6, write the updated state to it, and swap [1, 2, 3, 4] in the replica
  for 6, leaving [6, 5]"
  [{:keys [client ledger-handle next-ledger-handle] :as log}
   {:keys [onyx.core/peer-opts onyx.core/job-id onyx.core/replica
           onyx.core/task-id onyx.core/window-state onyx.core/outbox-ch] 
    :as event}]
  (info "Transitioning to new handle after gc" (.getId @next-ledger-handle))
  (reset! ledger-handle @next-ledger-handle)
  (reset! next-ledger-handle nil)
  (let [slot-id (peer-slot-id event)
        window-state-snapshot (:state @(:onyx.core/window-state event))
        current-ids (get-in @replica [:state-logs job-id task-id slot-id])]
    ;; Don't throw an exception, maybe we can give the next GC a chance to succeed
    (if-not (= (last current-ids) (.getId @ledger-handle))
      (warn "Could not swap compacted log. Next ledger handle is no longer the next published ledger" 
            {:job-id job-id :task-id task-id :slot-id slot-id :current-ids current-ids})
      (future (let [compacted-ledger (new-ledger client peer-opts)
                    compacted-ledger-id (.getId compacted-ledger)]
                (info "Snapshotted state " window-state-snapshot " putting in " compacted-ledger-id)
                (.asyncAddEntry ^LedgerHandle compacted-ledger 
                                ^bytes (nippy/window-log-compress window-state-snapshot)
                                HandleWriteCallback
                                (fn []
                                  (>!! outbox-ch
                                       {:fn :compact-bookkeeper-log-ids
                                        :args {:job-id job-id
                                               :task-id task-id
                                               :slot-id slot-id
                                               :prev-ledger-ids (vec (butlast current-ids))
                                               :new-ledger-ids [compacted-ledger-id]}}))))))))

(defmethod state-extensions/store-log-entry onyx.state.log.bookkeeper.BookKeeperLog
  [{:keys [ledger-handle next-ledger-handle] :as log} event ack-fn entry]
  (when @next-ledger-handle
    (compaction-transition log event))
  (.asyncAddEntry ^LedgerHandle @ledger-handle 
                  ^bytes (nippy/window-log-compress entry)
                  HandleWriteCallback
                  ack-fn))<|MERGE_RESOLUTION|>--- conflicted
+++ resolved
@@ -75,44 +75,26 @@
     (info "Ledger id published.")
     (->BookKeeperLog bk-client (atom ledger-handle) (atom next-ledger-handle))))
 
-(defn default-state 
-  "Default state function. Resolves window late for perf."
-  [event state window entry]
-  (cond
-    ;; Grouped entry, state already exists
-    (and (operation/grouped-task? event) (get state (second entry)))
-    state
-
-    ;; Grouped entry, state doesn't exist, initialize it
-    (operation/grouped-task? event) (assoc state (second entry) ((:aggregate/init window) window))
-
-    ;; Non-grouped entry. Exists, return it
-    state state
-
-    ;; Non-grouped entry, doesn't exist yet. Initialize it
-    :else ((:aggregate/init window) window)))
+
+(defn default-state-value [w state-value]
+  (or state-value ((:aggregate/init w) w)))
 
 (defn playback-windows-extents [event state entry windows]
   (let [id->apply-state-update (into {}
                                      (map (juxt :window/id :aggregate/apply-state-update)
                                           windows))]
     (reduce (fn [state' [window-entries {:keys [window/id] :as window}]]
-              (reduce (fn [state'' [extent entry message-id]]
-<<<<<<< HEAD
+              (reduce (fn [state'' [extent entry grp-key]]
                         (update-in state'' 
                                    [:state id extent]
                                    (fn [ext-state] 
-                                     (let [ext-state' (default-state ext-state window)
-                                           apply-fn (id->apply-state-update id)] 
-=======
-                        (update-in state''
-                                   [id extent]
-                                   (fn [ext-state]
-                                     (let [ext-state' (default-state event ext-state window entry)
-                                           apply-fn (id->apply-state-update id)]
->>>>>>> 8e9bb889
-                                       (assert apply-fn (str "Apply fn does not exist for window-id " id))
-                                       (apply-fn ext-state' entry)))))
+                                     (let [state-value (default-state-value window (if grp-key (get ext-state grp-key) ext-state))
+                                           apply-fn (id->apply-state-update id)
+                                           _ (assert apply-fn (str "Apply fn does not exist for window-id " id))
+                                           new-state-value (apply-fn state-value entry)] 
+                                       (if grp-key
+                                         (assoc ext-state grp-key new-state-value)
+                                         new-state-value)))))
                       state'
                       window-entries))
             state
@@ -137,7 +119,7 @@
                                              (if unique-id
                                                (update st :filter state-extensions/apply-filter-id event unique-id)
                                                st))] 
-                              (info "Played back entries for message with id: " unique-id)
+                              (info "Played back entries for segment with id:" unique-id)
                               (if (.hasMoreElements entries)
                                 (recur st-loop' (.nextElement entries))
                                 st-loop')))
