(ns ^:no-doc onyx.messaging.netty-tcp
    (:require [clojure.core.async :refer [chan >!! >! <!! alts!! timeout close! thread go-loop dropping-buffer]]
              [com.stuartsierra.component :as component]
              [taoensso.timbre :as timbre]
              [onyx.messaging.protocol-netty :as protocol]
              [onyx.messaging.acking-daemon :as acker]
              [onyx.messaging.common :refer [bind-addr external-addr allowable-ports]]
              [onyx.compression.nippy :refer [compress decompress]]
              [onyx.extensions :as extensions])
    (:import [java.net InetSocketAddress]
             [java.util.concurrent TimeUnit Executors]
             [java.nio]
             [io.netty.buffer ByteBuf]
             [io.netty.util.internal SystemPropertyUtil]
             [io.netty.util.concurrent Future EventExecutorGroup DefaultThreadFactory 
              DefaultEventExecutorGroup ImmediateEventExecutor]
             [io.netty.channel Channel ChannelOption ChannelFuture ChannelInitializer 
              ChannelHandler ChannelHandlerContext ChannelInboundHandlerAdapter]
             [io.netty.channel.epoll Epoll EpollEventLoopGroup EpollServerSocketChannel EpollSocketChannel]
             [io.netty.channel.socket SocketChannel]
             [io.netty.channel.socket.nio NioServerSocketChannel NioSocketChannel]
             [io.netty.channel.nio NioEventLoopGroup]
             [io.netty.channel.group ChannelGroup DefaultChannelGroup]
             [io.netty.handler.codec LengthFieldBasedFrameDecoder LengthFieldPrepender]
             [io.netty.util ResourceLeakDetector ResourceLeakDetector$Level]
             [io.netty.bootstrap Bootstrap ServerBootstrap]))

(def ^String client-event-thread-pool-name "onyx-netty-client-event-pool")
(def ^String worker-event-thread-pool-name "onyx-netty-worker-event-pool")
(def ^String boss-event-thread-pool-name "onyx-netty-boss-event-pool")

(defn leak-detector-level! [level]
  (ResourceLeakDetector/setLevel
   (case level
     :disabled ResourceLeakDetector$Level/DISABLED
     :simple ResourceLeakDetector$Level/SIMPLE
     :advanced ResourceLeakDetector$Level/ADVANCED
     :paranoid ResourceLeakDetector$Level/PARANOID)))

(defn event-executor
  "Creates a new netty execution handler for processing events. 
  Defaults to 1 thread per core."
  []
  (DefaultEventExecutorGroup. (.. Runtime getRuntime availableProcessors)))

(defn epoll? []
  (Epoll/isAvailable))

(defn get-default-event-loop-threads
  "Determines the default number of threads to use for a Netty EventLoopGroup.
   This mimics the default used by Netty as of version 4.1."
  []
  (let [cpu-count (->> (Runtime/getRuntime) (.availableProcessors))]
    (max 1 (SystemPropertyUtil/getInt "io.netty.eventLoopThreads" 
                                      (* cpu-count 2)))))

(defonce ^DefaultEventExecutorGroup shared-event-executor (event-executor))

(defrecord NettyPeerGroup [opts]
  component/Lifecycle
  (start [component]
    (let [thread-count (long (get-default-event-loop-threads))
          client-thread-factory (DefaultThreadFactory. client-event-thread-pool-name true)
          client-group (if (epoll?)
                         (EpollEventLoopGroup. thread-count client-thread-factory)
                         (NioEventLoopGroup. thread-count client-thread-factory))
          boss-thread-factory (DefaultThreadFactory. boss-event-thread-pool-name true)
          boss-group (if (epoll?)
                       (EpollEventLoopGroup. thread-count boss-thread-factory)
                       (NioEventLoopGroup. thread-count boss-thread-factory))
          worker-thread-factory (DefaultThreadFactory. worker-event-thread-pool-name true)
          worker-group (if (epoll?)
                         (EpollEventLoopGroup. thread-count worker-thread-factory)
                         (NioEventLoopGroup. thread-count worker-thread-factory))]

      (timbre/info "Starting Netty peer group")
      (assoc component
        :shared-event-executor shared-event-executor
        :client-group client-group
        :worker-group worker-group
        :boss-group boss-group)))

  (stop [{:keys [client-group worker-group boss-group] :as component}]
    (.shutdownGracefully client-group)
    (.shutdownGracefully boss-group)
    (.shutdownGracefully worker-group)
    (assoc component 
      :shared-event-executor nil :client-group nil
      :worker-group nil :boss-group nil)))

(defn netty-peer-group [opts]
  (map->NettyPeerGroup {:opts opts}))

(defmethod extensions/assign-site-resources :netty
  [config peer-site peer-sites]
  (let [used-ports (->> (vals peer-sites) 
                        (filter 
                         (fn [s]
                           (= (:netty/external-addr peer-site) 
                              (:netty/external-addr s))))
                        (map :netty/port)
                        set)
        port (first (remove used-ports
                            (:netty/ports peer-site)))]
    (assert port "Couldn't assign port - ran out of available ports.")
    {:netty/port port}))

(defn int32-frame-decoder
  []
  ; Offset 0, 4 byte header, skip those 4 bytes.
  (LengthFieldBasedFrameDecoder. Integer/MAX_VALUE, 0, 4, 0, 4))

(defn int32-frame-encoder
  []
  (LengthFieldPrepender. 4))

(defn gen-tcp-handler
  [^ChannelGroup channel-group handler]
  (proxy [ChannelInboundHandlerAdapter] []
    (channelActive [ctx]
      (.add channel-group (.channel ctx)))
    (channelRead [^ChannelHandlerContext ctx ^Object message]
      (try
        (handler ctx message)
        (catch java.nio.channels.ClosedChannelException e
          (timbre/warn "Channel closed"))))
    (exceptionCaught [^ChannelHandlerContext ctx ^Throwable cause]
      (timbre/error cause "TCP handler caught")
      (.close (.channel ctx)))
    (isSharable [] true)))

(defn channel-initializer-done [handler]
  (proxy [ChannelInitializer] []
    (initChannel [ch]
      (let [pipeline (.pipeline ^Channel ch)]
        (doto pipeline 
          (.addLast "int32-frame-decoder" (int32-frame-decoder))
          (.addLast "int32-frame-encoder" (int32-frame-encoder))
          (.addLast shared-event-executor "handler" handler))))))

(defn handle [buf-recvd-ch msg]
  (.retain ^ByteBuf msg)
  (>!! buf-recvd-ch msg))

(defn create-server-handler
  "Given a core, a channel, and a message, applies the message to 
  core and writes a response back on this channel."
  [buf-recvd-ch] 
  (fn [^ChannelHandlerContext ctx ^Object message]
    (handle buf-recvd-ch message)))

(defn start-netty-server
  [boss-group worker-group host port buf-recvd-ch]
  (let [bootstrap (ServerBootstrap.)
        channel (if (epoll?)
                  EpollServerSocketChannel
                  NioServerSocketChannel)
        channel-group (DefaultChannelGroup. (str "tcp-server " host ":" port)
                        (ImmediateEventExecutor/INSTANCE))
        initializer (channel-initializer-done 
                     (gen-tcp-handler channel-group 
                                      (create-server-handler buf-recvd-ch)))] 
                                        ; Configure bootstrap
    (doto bootstrap
      (.group boss-group worker-group)
      (.channel channel)
      (.option ChannelOption/SO_REUSEADDR true)
      (.option ChannelOption/TCP_NODELAY true)
      (.childOption ChannelOption/SO_REUSEADDR true)
      (.childOption ChannelOption/TCP_NODELAY true)
      (.childOption ChannelOption/SO_KEEPALIVE true)
      (.childHandler initializer))
    (let [ch (->> (InetSocketAddress. host port)
                  (.bind bootstrap)
                  (.sync)
                  (.channel))
          _ (.add channel-group ch)
          assigned-port (.. ch localAddress getPort)]
      (timbre/info "Netty server" host assigned-port "online")
      (fn killer []
        (.. channel-group close awaitUninterruptibly)
        (timbre/info "TCP server" host port "shut down")))))

(defn new-client-handler []
  (proxy [ChannelHandler] []
    (handlerAdded [ctx])
    (handlerRemoved [ctx])
    (exceptionCaught [context cause]
      (timbre/error cause "TCP client exception.")
      (.close context))))

(defn client-channel-initializer [handler]
  (proxy [ChannelInitializer] []
    (initChannel [ch]
      (timbre/info "Initializing client channel")
      (try (let [pipeline (.pipeline ^Channel ch)]
             (doto pipeline 
               (.addLast "int32-frame-decoder" (int32-frame-decoder))
               (.addLast "int32-frame-encoder" (int32-frame-encoder))
               (.addLast "handler" handler)))
           (catch Throwable e
             (timbre/fatal e))))))

(defn create-client [client-group host port]
  (let [channel (if (epoll?)
                  EpollSocketChannel
                  NioSocketChannel)]
<<<<<<< HEAD
    (let [b (doto (Bootstrap.)
              (.option ChannelOption/SO_REUSEADDR true)
              (.option ChannelOption/MAX_MESSAGES_PER_READ Integer/MAX_VALUE)
              (.group client-group)
              (.channel channel)
              (.handler (client-channel-initializer (new-client-handler))))]
      (.channel ^ChannelFuture (.awaitUninterruptibly (.connect b host port))))))

(defn app [daemon messenger buf-recv-ch inbound-ch release-ch retry-ch shutdown-ch]
  (thread
    (loop []
          (let [[buf ch] (alts!! [buf-recv-ch shutdown-ch])]
            (when buf 
              (try 
                (let [msg (protocol/read-buf (:decompress-f messenger) buf)]
                  ;(taoensso.timbre/info "Message buf: " buf msg)
                  ;; undo retain added in server handler
                  (.release ^ByteBuf buf)
                  (let [t ^byte (:type msg)]
                    (cond (= t protocol/messages-type-id) 
                          (doseq [message (:messages msg)]
                            (>!! inbound-ch message))

                          (= t protocol/ack-type-id)
                          (acker/ack-message daemon
                                             (:id msg)
                                             (:completion-id msg)
                                             (:ack-val msg))

                          (= t protocol/completion-type-id)
                          (>!! release-ch (:id msg))

                          (= t protocol/retry-type-id)
                          (>!! retry-ch (:id msg))

                          :else
                          (throw (ex-info "Unexpected message received from Netty" {:message msg})))))
                (catch Exception e
=======
    (try
      (let [b (doto (Bootstrap.)
                (.option ChannelOption/SO_REUSEADDR true)
                (.option ChannelOption/MAX_MESSAGES_PER_READ Integer/MAX_VALUE)
                (.group client-group)
                (.channel channel)
                (.handler (client-channel-initializer (new-client-handler))))]
        (.channel ^ChannelFuture (.connect b host port))))))

(defn app [daemon parsed-ch inbound-ch release-ch retry-ch]
  (go-loop []
           (try (let [msg (<!! parsed-ch)
                      t ^byte (:type msg)]
                  (cond (= t protocol/messages-type-id) 
                        (doseq [message (:messages msg)]
                          (>!! inbound-ch message))

                        (= t protocol/ack-type-id)
                        (acker/ack-message daemon
                                           (:id msg)
                                           (:completion-id msg)
                                           (:ack-val msg))

                        (= t protocol/completion-type-id)
                        (>!! release-ch (:id msg))

                        (= t protocol/retry-type-id)
                        (>!! retry-ch (:id msg))

                        :else
                        (throw (ex-info "Unexpected message received from Netty" {:message msg}))))
                (catch Throwable e
>>>>>>> ae8ebe8b
                  (taoensso.timbre/error e)
                  (throw e)))
              (recur))))))

(defrecord NettyTcpSockets [peer-group]
  component/Lifecycle

  (start [component]
    (taoensso.timbre/info "Starting Netty TCP Sockets")
    (let [{:keys [client-group worker-group boss-group]} (:messaging-group peer-group)
          config (:config peer-group)
          release-ch (chan (dropping-buffer 10000))
          retry-ch (chan (dropping-buffer 10000))
          bind-addr (bind-addr config)
          external-addr (external-addr config)
          ports (allowable-ports config)]
      (assoc component
             :bind-addr bind-addr 
             :external-addr external-addr
             :boss-group boss-group
             :client-group client-group
             :worker-group worker-group
             :ports ports
             :resources (atom nil)
             :release-ch release-ch
             :retry-ch retry-ch
             :decompress-f (or (:onyx.messaging/decompress-fn (:config peer-group)) decompress)
             :compress-f (or (:onyx.messaging/compress-fn (:config peer-group)) compress))))

  (stop [{:keys [resources release-ch] :as component}]
    (taoensso.timbre/info "Stopping Netty TCP Sockets")
    (try 
      (when-let [rs @resources]
        (let [{:keys [shutdown-fn shutdown-ch app-loop]} rs] 
          (shutdown-fn)
          (close! shutdown-ch)
          (<!! app-loop))
        (reset! resources nil)) 
      (catch Throwable e (timbre/fatal e)))
    (assoc component :bind-addr nil :external-addr nil 
           :worker-group nil :client-group nil :boss-group nil 
           :resources nil :release-ch nil :retry-ch nil)))

(defn netty-tcp-sockets [peer-group]
  (map->NettyTcpSockets {:peer-group peer-group}))

(defmethod extensions/peer-site NettyTcpSockets
  [messenger]
  {:netty/ports (:ports messenger)
   :netty/external-addr (:external-addr messenger)})

(defmethod extensions/open-peer-site NettyTcpSockets
  [messenger assigned]
  (let [buf-recv-ch (chan 10000)
        inbound-ch (:inbound-ch (:messenger-buffer messenger))
        release-ch (:release-ch messenger)
        retry-ch (:retry-ch messenger)
        daemon (:acking-daemon messenger)
        shutdown-fn (start-netty-server (:boss-group messenger)
                                        (:worker-group messenger)
                                        (:bind-addr messenger) 
                                        (:netty/port assigned) 
                                        buf-recv-ch)
        shutdown-ch (chan 1)
        app-loop (app daemon messenger buf-recv-ch inbound-ch release-ch retry-ch shutdown-ch)]
    (reset! (:resources messenger)
            {:shutdown-fn shutdown-fn 
             :shutdown-ch shutdown-ch
             :buf-recv-ch buf-recv-ch
             :app-loop app-loop})))

(defmethod extensions/connect-to-peer NettyTcpSockets
  [messenger event {:keys [netty/external-addr netty/port]}]
  (create-client (:client-group messenger) external-addr port))

(defmethod extensions/receive-messages NettyTcpSockets
  [messenger {:keys [onyx.core/task-map] :as event}]
  (let [ms (or (:onyx/batch-timeout task-map) 1000)
        ch (:inbound-ch (:onyx.core/messenger-buffer event))
        timeout-ch (timeout ms)]
    (loop [segments [] i 0]
      (if (< i (:onyx/batch-size task-map))
        (if-let [v (first (alts!! [ch timeout-ch]))]
          (recur (conj segments v) (inc i))
          segments)
        segments))))

(defmethod extensions/send-messages NettyTcpSockets
  [messenger event ^Channel peer-link messages]
  ;(taoensso.timbre/info "SENDING messages " messages)
  (.writeAndFlush peer-link 
                  ^ByteBuf (protocol/build-messages-msg-buf (:compress-f messenger) messages) 
                  (.voidPromise ^Channel peer-link)))

(defmethod extensions/internal-ack-message NettyTcpSockets
  [messenger event ^Channel peer-link message-id completion-id ack-val]
  ;(taoensso.timbre/info "SENDING ACK: " message-id ack-val)
  (.writeAndFlush peer-link 
                  ^ByteBuf (protocol/build-ack-msg-buf message-id completion-id ack-val)
                  (.voidPromise ^Channel peer-link)))

(defmethod extensions/internal-complete-message NettyTcpSockets
  [messenger event id ^Channel peer-link]
  (.writeAndFlush peer-link 
                  ^ByteBuf (protocol/build-completion-msg-buf id)
                  (.voidPromise ^Channel peer-link)))

(defmethod extensions/internal-retry-message NettyTcpSockets
  [messenger event id ^Channel peer-link]
  (.writeAndFlush peer-link 
                  ^ByteBuf (protocol/build-retry-msg-buf id)
                  (.voidPromise ^Channel peer-link)))

(defmethod extensions/close-peer-connection NettyTcpSockets
  [messenger event ^Channel peer-link]
  (-> peer-link .close .sync))<|MERGE_RESOLUTION|>--- conflicted
+++ resolved
@@ -205,7 +205,6 @@
   (let [channel (if (epoll?)
                   EpollSocketChannel
                   NioSocketChannel)]
-<<<<<<< HEAD
     (let [b (doto (Bootstrap.)
               (.option ChannelOption/SO_REUSEADDR true)
               (.option ChannelOption/MAX_MESSAGES_PER_READ Integer/MAX_VALUE)
@@ -243,41 +242,7 @@
 
                           :else
                           (throw (ex-info "Unexpected message received from Netty" {:message msg})))))
-                (catch Exception e
-=======
-    (try
-      (let [b (doto (Bootstrap.)
-                (.option ChannelOption/SO_REUSEADDR true)
-                (.option ChannelOption/MAX_MESSAGES_PER_READ Integer/MAX_VALUE)
-                (.group client-group)
-                (.channel channel)
-                (.handler (client-channel-initializer (new-client-handler))))]
-        (.channel ^ChannelFuture (.connect b host port))))))
-
-(defn app [daemon parsed-ch inbound-ch release-ch retry-ch]
-  (go-loop []
-           (try (let [msg (<!! parsed-ch)
-                      t ^byte (:type msg)]
-                  (cond (= t protocol/messages-type-id) 
-                        (doseq [message (:messages msg)]
-                          (>!! inbound-ch message))
-
-                        (= t protocol/ack-type-id)
-                        (acker/ack-message daemon
-                                           (:id msg)
-                                           (:completion-id msg)
-                                           (:ack-val msg))
-
-                        (= t protocol/completion-type-id)
-                        (>!! release-ch (:id msg))
-
-                        (= t protocol/retry-type-id)
-                        (>!! retry-ch (:id msg))
-
-                        :else
-                        (throw (ex-info "Unexpected message received from Netty" {:message msg}))))
                 (catch Throwable e
->>>>>>> ae8ebe8b
                   (taoensso.timbre/error e)
                   (throw e)))
               (recur))))))
