--- conflicted
+++ resolved
@@ -202,18 +202,9 @@
                              (filter (fn [[k v]] (>= (- t ^long @(:last-used v)) idle))
                                      snapshot))]
           (doseq [k to-remove]
-<<<<<<< HEAD
-            (let [pub-manager (:publication (snapshot k))
-                  pub @(:publication pub-manager)
-                  conn @(:connection pub-manager)]
-              (swap! publications dissoc k)
-              (.close ^Publication pub)
-              (.close ^Aeron conn))))
-=======
             (let [pub-manager (:publication (snapshot k))]
               (swap! publications dissoc k)
               (pubm/disconnect pub-manager))))
->>>>>>> ece74313
         (catch InterruptedException e
           (throw e))
         (catch Throwable e
