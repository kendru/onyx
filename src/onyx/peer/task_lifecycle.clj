--- conflicted
+++ resolved
@@ -445,8 +445,4 @@
 
 (dire/with-post-hook! #'close-batch-resources
   (fn [{:keys [onyx.core/id onyx.core/lifecycle-id]}]
-<<<<<<< HEAD
-    (taoensso.timbre/trace (format "[%s / %s] Closed batch plugin resources" id lifecycle-id))))
-=======
-    (taoensso.timbre/trace (format "[%s / %s] Closed batch plugin resources" id lifecycle-id))))
->>>>>>> c4956515
+    (taoensso.timbre/trace (format "[%s / %s] Closed batch plugin resources" id lifecycle-id))))