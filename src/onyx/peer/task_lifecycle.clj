--- conflicted
+++ resolved
@@ -19,11 +19,7 @@
               [onyx.triggers.triggers-api :as triggers]
               [onyx.extensions :as extensions]
               [onyx.compression.nippy]
-<<<<<<< HEAD
-              [onyx.types :refer [->Route ->Ack ->Results ->Result ->MonitorEvent dec-count! inc-count!]]
-=======
-              [onyx.types :refer [->Route ->Ack ->Results ->Result ->MonitorEvent map->Event]]
->>>>>>> 6eb0891f
+              [onyx.types :refer [->Route ->Ack ->Results ->Result ->MonitorEvent dec-count! inc-count! map->Event]]
               [clj-tuple :as t]
               [onyx.interop]
               [onyx.state.log.atom]
