--- conflicted
+++ resolved
@@ -19,23 +19,10 @@
   (let [matches (filter #(= task-name (:onyx/name %)) catalog)]
     (only matches)))
 
-<<<<<<< HEAD
 (defn find-window [windows window-id]
   (let [matches (filter #(= window-id (:window/id %)) windows)]
     (only matches)))
 
-(defn find-task-fast
-  "find-task fast version - task must be in catalog
-   (this should fail validation anyway."
-  [catalog task-name]
-  (loop [vs catalog]
-    (let [task (first vs)]
-      (if (= task-name (:onyx/name task))
-        task
-        (recur (rest vs))))))
-
-=======
->>>>>>> 88cef16a
 (defn egress-ids-from-children [task-ids elements]
   (into {}
         (map (juxt identity task-ids)
