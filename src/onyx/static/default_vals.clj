--- conflicted
+++ resolved
@@ -27,12 +27,8 @@
 
    ; messaging defaults
    :onyx.messaging.aeron/embedded-driver? true
-<<<<<<< HEAD
-   :onyx.messaging.aeron/idle-strategy :low-restart-latency
-=======
    :onyx.messaging.aeron/offer-idle-strategy :high-restart-latency
    :onyx.messaging.aeron/poll-idle-strategy :high-restart-latency
->>>>>>> 7583b385
    :onyx.messaging.netty/thread-pool-sizes 1
    :onyx.messaging.netty/connect-timeout-millis 1000
    :onyx.messaging.netty/pending-buffer-size 10000
