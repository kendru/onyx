--- conflicted
+++ resolved
@@ -2,14 +2,10 @@
   (:require [clojure.set :refer [union]]
             [com.stuartsierra.component :as component]
             [onyx.log.commands.common :as common]
-<<<<<<< HEAD
             [onyx.scheduling.common-job-scheduler :as cjs]
             [onyx.extensions :as extensions]
-            [onyx.scheduling.common-job-scheduler :refer [reconfigure-cluster-workload]]))
-=======
-            [taoensso.timbre :refer [warn fatal info]]
-            [onyx.extensions :as extensions]))
->>>>>>> 39c5a653
+            [onyx.scheduling.common-job-scheduler :refer [reconfigure-cluster-workload]]
+            [taoensso.timbre :refer [warn fatal info]]))
 
 (defn all-outputs-sealed? [replica job]
   (let [all (get-in replica [:output-tasks job])
@@ -44,13 +40,4 @@
 
 (defmethod extensions/fire-side-effects! :seal-output
   [{:keys [args]} old new diff state]
-<<<<<<< HEAD
-  (common/start-new-lifecycle old new diff state))
-=======
-  (let [{:keys [job]} (common/peer->allocated-job (:allocations old) (:id state))]
-    (if (and (:job-completed? diff) (= (:job diff) job))
-      (do (when-let [lc (:lifecycle state)]
-            (component/stop @lc)
-            (assoc state :lifecycle nil :job nil)))
-      state)))
->>>>>>> 39c5a653
+  (common/start-new-lifecycle old new diff state))