(ns onyx.api
  (:require [clojure.string :refer [split]]
            [clojure.core.async :refer [chan alts!! >!! <!! close!]]
            [com.stuartsierra.component :as component]
            [taoensso.timbre :refer [warn fatal]]
            [onyx.log.entry :refer [create-log-entry]]
            [onyx.system :as system]
            [onyx.extensions :as extensions]
            [onyx.static.validation :as validator]
            [onyx.static.planning :as planning]))

(defn ^{:no-doc true} saturation [catalog]
  (let [rets
        (reduce #(+ %1 (or (:onyx/max-peers %2)
                           Double/POSITIVE_INFINITY))
                0
                catalog)]
    (if (zero? rets)
      Double/POSITIVE_INFINITY
      rets)))

(defn ^{:no-doc true} task-saturation [catalog tasks]
  (into
   {}
   (map
    (fn [task]
      {(:id task)
       (or (:onyx/max-peers (planning/find-task catalog (:name task)))
           Double/POSITIVE_INFINITY)})
    tasks)))

(defn ^{:added "0.6.0"} map-set-workflow->workflow
  "Converts a workflow in format:
   {:a #{:b :c}
    :b #{:d}}
   to format:
   [[:a :b]
    [:b :c]
    [:b :d]]"
  [workflow]
  (vec
   (reduce-kv (fn [w k v]
                (concat w
                        (map (fn [t] [k t]) v)))
              []
              workflow)))

(defn ^{:no-doc true} add-job-percentage [config job args]
  (if (= (:onyx.peer/job-scheduler config) :onyx.job-scheduler/percentage)
    (assoc args :percentage (:percentage job))
    args))

(defn ^{:no-doc true} task-id->pct [catalog task]
  (let [task-map (planning/find-task catalog (:name task))]
    {(:id task) (:onyx/percentage task-map)}))

(defn ^{:no-doc true} add-task-percentage [args job-id tasks catalog]
  (if (= (:task-scheduler args) :onyx.task-scheduler/percentage)
    (assoc-in args
              [:task-percentages]
              (into {} (map (fn [t] (task-id->pct catalog t)) tasks)))
    args))

(defn ^{:no-doc true} add-percentages-to-log-entry
  [config job args tasks catalog job-id]
  (let [job-updated (add-job-percentage config job args)]
    (add-task-percentage job-updated job-id tasks catalog)))

(defn ^{:no-doc true} find-input-tasks [catalog tasks]
  (map :id (filter (fn [task]
                     (let [task (planning/find-task catalog (:name task))]
                       (= :input (:onyx/type task))))
                   tasks)))

(defn ^{:no-doc true} find-output-tasks [catalog tasks]
  (map :id (filter (fn [task]
                     (let [task (planning/find-task catalog (:name task))]
                       (= :output (:onyx/type task))))
                   tasks)))

(defn ^{:no-doc true} find-exempt-tasks [tasks exempt-task-names]
  (let [exempt-set (into #{} exempt-task-names)
        exempt-tasks (filter (fn [task] (some #{(:name task)} exempt-set)) tasks)]
    (map :id exempt-tasks)))

(defn ^{:added "0.6.0"} submit-job [config job]
  (let [id (java.util.UUID/randomUUID)
        client (component/start (system/onyx-client config))
<<<<<<< HEAD
        _  (validator/validate-job (assoc job :workflow (:workflow job)))
        tasks (planning/discover-tasks (:catalog job) (:workflow job))
=======
        normalized-workflow (if (map? (:workflow job))
                              (unpack-map-workflow (:workflow job))
                              (:workflow job))
        _ (validator/validate-job (assoc job :workflow normalized-workflow))
        _ (validator/validate-flow-conditions (:flow-conditions job) normalized-workflow)
        tasks (planning/discover-tasks (:catalog job) normalized-workflow)
>>>>>>> 0633a7cc
        task-ids (map :id tasks)
        scheduler (:task-scheduler job)
        sat (saturation (:catalog job))
        task-saturation (task-saturation (:catalog job) tasks)
        input-task-ids (find-input-tasks (:catalog job) tasks)
        output-task-ids (find-output-tasks (:catalog job) tasks)
        exempt-task-ids (find-exempt-tasks tasks (:acker/exempt-tasks job))
        args {:id id :tasks task-ids :task-scheduler scheduler
              :saturation sat :task-saturation task-saturation
              :inputs input-task-ids :outputs output-task-ids
              :exempt-tasks exempt-task-ids
              :acker-percentage (or (:acker/percentage job) 1)
              :acker-exclude-inputs (or (:acker/exempt-input-tasks? job) false)
              :acker-exclude-outputs (or (:acker/exempt-output-tasks? job) false)}
        args (add-percentages-to-log-entry config job args tasks (:catalog job) id)
        entry (create-log-entry :submit-job args)]
    (extensions/write-chunk (:log client) :catalog (:catalog job) id)
<<<<<<< HEAD
    (extensions/write-chunk (:log client) :workflow (:workflow job) id)
=======
    (extensions/write-chunk (:log client) :workflow normalized-workflow id)
    (extensions/write-chunk (:log client) :flow-conditions (:flow-conditions job) id)
>>>>>>> 0633a7cc

    (doseq [task tasks]
      (extensions/write-chunk (:log client) :task task id)
      (let [task-map (planning/find-task (:catalog job) (:name task))]
        (when (:onyx/bootstrap? task-map)
          ;; TODO: reimplment bootstrapping.
          )))

    (extensions/write-log-entry (:log client) entry)
    (component/stop client)
    id))

(defn ^{:added "0.6.0"} kill-job
  "Kills a currently executing job, given it's job ID. All peers executing
   tasks for this job cleanly stop executing and volunteer to work on other jobs.
   Task lifecycle APIs for closing tasks are invoked. This job is never again scheduled
   for execution."
  [config job-id]
  (let [client (component/start (system/onyx-client config))
        entry (create-log-entry :kill-job {:job job-id})]
    (extensions/write-log-entry (:log client) entry)
    (component/stop client)
    true))

(defn ^{:added "0.6.0"} subscribe-to-log
  "Sends all events from the log to the provided core.async channel.
   Starts at the origin of the log and plays forward monotonically.

   Returns a map with keys :replica and :env. :replica contains the origin
   replica. :env contains an Component with a :log connection to ZooKeeper,
   convenient for directly querying the znodes. :env can be shutdown with
   the onyx.api/shutdown-env function"
  [config ch]
  (let [env (component/start (system/onyx-client config))]
    {:replica (extensions/subscribe-to-log (:log env) ch)
     :env env}))

(defn ^{:added "0.6.0"} gc
  "Invokes the garbage collector on Onyx. Compresses all local replicas
   for peers, decreasing memory usage. Also deletes old log entries from
   ZooKeeper, freeing up disk space.

   Local replicas clear out all data about completed and killed jobs -
   as if they never existed. "
  [config]
  (let [id (java.util.UUID/randomUUID)
        client (component/start (system/onyx-client config))
        entry (create-log-entry :gc {:id id})
        ch (chan 1000)]
    (extensions/write-log-entry (:log client) entry)
    
    (loop [replica (extensions/subscribe-to-log (:log client) ch)]
      (let [position (<!! ch)
            entry (extensions/read-log-entry (:log client) position)
            new-replica (extensions/apply-log-entry entry replica)]
        (if (and (= (:fn entry) :gc) (= (:id (:args entry)) id))
          (let [diff (extensions/replica-diff entry replica new-replica)]
            (extensions/fire-side-effects! entry replica new-replica diff {:id id :log (:log client)}))
          (recur new-replica))))
    (component/stop client)
    true))

(defn ^{:added "0.6.0"} await-job-completion
  "Blocks until job-id has had all of its tasks completed."
  [config job-id]
  (let [client (component/start (system/onyx-client config))
        ch (chan 100)]
    (loop [replica (extensions/subscribe-to-log (:log client) ch)]
      (let [position (<!! ch)
            entry (extensions/read-log-entry (:log client) position)
            new-replica (extensions/apply-log-entry entry replica)
            tasks (get (:tasks new-replica) job-id)
            complete-tasks (get (:completions new-replica) job-id)]
        (if (or (nil? tasks) (not= (into #{} tasks) (into #{} complete-tasks)))
          (recur new-replica)
          (do (component/stop client)
              true))))))

(defn ^{:no-doc true} peer-lifecycle [started-peer config shutdown-ch ack-ch]
  (try
    (loop [live started-peer]
      (let [restart-ch (:restart-ch (:virtual-peer live))
            [v ch] (alts!! [shutdown-ch restart-ch] :priority? true)]
        (cond (= ch shutdown-ch)
              (do (component/stop live)
                  (>!! ack-ch true))
              (= ch restart-ch)
              (do (component/stop live)
                  (Thread/sleep (or (:onyx.peer/retry-start-interval config) 2000))
                  (recur (component/start live)))
              :else (throw (ex-info "Read from a channel with no response implementation" {})))))
    (catch Exception e
      (fatal "Peer lifecycle threw an exception")
      (fatal e))))

(defn ^{:added "0.6.0"} start-peers
  "Launches n virtual peers. Each peer may be stopped
   by passing it to the shutdown-peer function."
  [n config]
  (doall
   (map
    (fn [_]
      (let [v-peer (system/onyx-peer config)
            live (component/start v-peer)
            shutdown-ch (chan 1)
            ack-ch (chan)]
        {:peer (future (peer-lifecycle live config shutdown-ch ack-ch))
         :shutdown-ch shutdown-ch
         :ack-ch ack-ch}))
    (range n))))

(defn ^{:added "0.6.0"} shutdown-peer
  "Shuts down the virtual peer, which releases all of its resources
   and removes it from the execution of any tasks. This peer will
   not longer volunteer for tasks."
  [peer]
  (>!! (:shutdown-ch peer) true)
  (<!! (:ack-ch peer))
  (close! (:shutdown-ch peer))
  (close! (:ack-ch peer)))

(defn ^{:added "0.6.0"} start-env
  "Starts a development environment using an in-memory implementation ZooKeeper."
  [env-config]
  (component/start (system/onyx-development-env env-config)))

(defn ^{:added "0.6.0"} shutdown-env
  "Shuts down the given development environment."
  [env]
  (component/stop env))
<|MERGE_RESOLUTION|>--- conflicted
+++ resolved
@@ -86,17 +86,9 @@
 (defn ^{:added "0.6.0"} submit-job [config job]
   (let [id (java.util.UUID/randomUUID)
         client (component/start (system/onyx-client config))
-<<<<<<< HEAD
         _  (validator/validate-job (assoc job :workflow (:workflow job)))
+        _ (validator/validate-flow-conditions (:flow-conditions job) (:workflow job))
         tasks (planning/discover-tasks (:catalog job) (:workflow job))
-=======
-        normalized-workflow (if (map? (:workflow job))
-                              (unpack-map-workflow (:workflow job))
-                              (:workflow job))
-        _ (validator/validate-job (assoc job :workflow normalized-workflow))
-        _ (validator/validate-flow-conditions (:flow-conditions job) normalized-workflow)
-        tasks (planning/discover-tasks (:catalog job) normalized-workflow)
->>>>>>> 0633a7cc
         task-ids (map :id tasks)
         scheduler (:task-scheduler job)
         sat (saturation (:catalog job))
@@ -114,12 +106,8 @@
         args (add-percentages-to-log-entry config job args tasks (:catalog job) id)
         entry (create-log-entry :submit-job args)]
     (extensions/write-chunk (:log client) :catalog (:catalog job) id)
-<<<<<<< HEAD
     (extensions/write-chunk (:log client) :workflow (:workflow job) id)
-=======
-    (extensions/write-chunk (:log client) :workflow normalized-workflow id)
     (extensions/write-chunk (:log client) :flow-conditions (:flow-conditions job) id)
->>>>>>> 0633a7cc
 
     (doseq [task tasks]
       (extensions/write-chunk (:log client) :task task id)
