# ![Logo](http://i.imgur.com/zdlOSZD.png?1) Onyx

[![Join the chat at https://gitter.im/onyx-platform/onyx](https://badges.gitter.im/Join%20Chat.svg)](https://gitter.im/onyx-platform/onyx?utm_source=badge&utm_medium=badge&utm_campaign=pr-badge&utm_content=badge)

### What is it?

- a masterless, cloud scale, fault tolerant, high performance distributed computation system
- batch and stream hybrid processing model
- exposes an information model for the description and construction of distributed workflows
- Competes against Storm, Cascading, Cascalog, Spark, Map/Reduce, Sqoop, etc
- written in pure Clojure

### What would I use this for?

- Realtime event stream processing
- Continuous computation 
- Extract, transform, load
- Data transformation à la map-reduce
- Data ingestion and storage medium transfer
- Data cleaning

### Installation

Available on Clojars:

```
[org.onyxplatform/onyx "0.7.10"]
```

### Build Status

Component | `0.7.x`| `master`
----------|--------|--------
onyx core | [![Circle CI](https://circleci.com/gh/onyx-platform/onyx/tree/0.7.x.svg?style=svg)](https://circleci.com/gh/onyx-platform/onyx/tree/0.7.x) | [![Circle CI](https://circleci.com/gh/onyx-platform/onyx/tree/master.svg?style=svg)](https://circleci.com/gh/onyx-platform/onyx/tree/master)
onyx-kafka| [![Circle CI](https://circleci.com/gh/onyx-platform/onyx-kafka/tree/0.7.x.svg?style=svg)](https://circleci.com/gh/onyx-platform/onyx-kafka/tree/0.7.x) | [![Circle CI](https://circleci.com/gh/onyx-platform/onyx-kafka/tree/master.svg?style=svg)](https://circleci.com/gh/onyx-platform/onyx-kafka/tree/master)
onyx-datomic  | [![Circle CI](https://circleci.com/gh/onyx-platform/onyx-datomic/tree/0.7.x.svg?style=svg)](https://circleci.com/gh/onyx-platform/onyx-datomic/tree/0.7.x) | [![Circle CI](https://circleci.com/gh/onyx-platform/onyx-datomic/tree/master.svg?style=svg)](https://circleci.com/gh/onyx-platform/onyx-datomic/tree/master)
onyx-redis| [![Circle CI](https://circleci.com/gh/onyx-platform/onyx-redis/tree/0.7.x.svg?style=svg)](https://circleci.com/gh/onyx-platform/onyx-redis/tree/0.7.x) | [![Circle CI](https://circleci.com/gh/onyx-platform/onyx-redis/tree/master.svg?style=svg)](https://circleci.com/gh/onyx-platform/onyx-redis/tree/master)
onyx-sql  | [![Circle CI](https://circleci.com/gh/onyx-platform/onyx-sql/tree/0.7.x.svg?style=svg)](https://circleci.com/gh/onyx-platform/onyx-sql/tree/0.7.x) | [![Circle CI](https://circleci.com/gh/onyx-platform/onyx-sql/tree/master.svg?style=svg)](https://circleci.com/gh/onyx-platform/onyx-sql/tree/master)
onyx-seq| [![Circle CI](https://circleci.com/gh/onyx-platform/onyx-seq/tree/0.7.x.svg?style=svg)](https://circleci.com/gh/onyx-platform/onyx-seq/tree/0.7.x) | [![Circle CI](https://circleci.com/gh/onyx-platform/onyx-seq/tree/master.svg?style=svg)](https://circleci.com/gh/onyx-platform/onyx-seq/tree/master)
onyx-durable-queue| [![Circle CI](https://circleci.com/gh/onyx-platform/onyx-durable-queue/tree/0.7.x.svg?style=svg)](https://circleci.com/gh/onyx-platform/onyx-durable-queue/tree/0.7.x) | [![Circle CI](https://circleci.com/gh/onyx-platform/onyx-durable-queue/tree/master.svg?style=svg)](https://circleci.com/gh/onyx-platform/onyx-durable-queue/tree/master)

### Companies Running Onyx in Production

<img src="doc/images/cognician.png" height"30%" width="30%">
&nbsp;&nbsp;&nbsp;&nbsp;&nbsp;&nbsp;&nbsp;&nbsp;&nbsp;&nbsp;&nbsp;&nbsp;&nbsp;&nbsp;&nbsp;&nbsp;&nbsp;&nbsp;
<img src="doc/images/indaba.png" height"40%" width="40%">

### Quick Start Guide

Feeling impatient? Hit the ground running ASAP with the [onyx-starter repo](https://github.com/onyx-platform/onyx-starter) and [walkthrough](https://github.com/onyx-platform/onyx-starter/blob/0.7.x/WALKTHROUGH.md). You can also boot into preloaded a Leiningen [application template](https://github.com/onyx-platform/onyx-template).

<<<<<<< HEAD
### User Guide 0.7.5
=======
### User Guide 0.7.10
>>>>>>> 6b54b189

- [User Guide HTML](http://onyx-platform.gitbooks.io/onyx/content/)
- [User Guide PDF](https://www.gitbook.com/download/pdf/book/onyx-platform/onyx)
- [User Guide Website](http://onyx-platform.gitbooks.io/onyx)

<<<<<<< HEAD
### API Docs 0.7.5

Code level API documentation [can be found here](http://www.onyxplatform.org/api/0.7.5).

### Official plugin listing

Official plugins are vetted by Michael Drogalis. Ensure in your project that plugin versions directly correspond to the same Onyx version (e.g. `onyx-core-async` version `0.7.5` goes with `onyx` version `0.7.5`). Fixes to plugins can be applied using a 4th versioning identifier (e.g. `0.7.5.1`).
=======
### API Docs 0.7.10

Code level API documentation [can be found here](http://www.onyxplatform.org/api/0.7.10).

### Official plugin listing

Official plugins are vetted by Michael Drogalis. Ensure in your project that plugin versions directly correspond to the same Onyx version (e.g. `onyx-core-async` version `0.7.10` goes with `onyx` version `0.7.10`). Fixes to plugins can be applied using a 4th versioning identifier (e.g. `0.7.10.1`).
>>>>>>> 6b54b189

- [`onyx-core-async`](doc/user-guide/core-async-plugin.md)
- [`onyx-kafka`](https://github.com/onyx-platform/onyx-kafka)
- [`onyx-datomic`](https://github.com/onyx-platform/onyx-datomic)
- [`onyx-redis`](https://github.com/onyx-platform/onyx-redis)
- [`onyx-sql`](https://github.com/onyx-platform/onyx-sql)
- [`onyx-seq`](https://github.com/onyx-platform/onyx-seq)
- [`onyx-durable-queue`](https://github.com/onyx-platform/onyx-durable-queue)

Generate plugin templates through Leiningen with [`onyx-plugin`](https://github.com/onyx-platform/onyx-plugin).

### Offical Dashboard and Metrics

You can run a dashboard to monitor Onyx cluster activity, found [here](https://github.com/lbradstreet/onyx-dashboard). Further, you can collect metrics and send them to the dashboard, or anywhere, by using the [onyx-metrics plugin](https://github.com/onyx-platform/onyx-metrics).

### Release Notes

You can find [the latest major release notes here](doc/release-notes/0.7.0.md).

### Need help?

Check out the [Onyx Google Group](https://groups.google.com/forum/#!forum/onyx-user).

### Want the logo?

Feel free to use it anywhere. You can find [a few different versions here](https://github.com/onyx-platform/onyx/tree/0.7.x/resources/logo).

### Running the tests

A simple `lein midje` will run the full suite.

### Contributing

Contributions are welcome. Please fork the repository and send a pull request to the master branch.

#### Branching

Onyx uses a similiar branching strategy to Clojure itself. Onyx uses semantic versioning, and each minor version gets its own branch. All work is done on develop or feature branches and dropped into a major.minor.x branch when it's time to cut a new release. Pull requests into the develop branch are welcome.

#### Commit rights

Anyone who has a patch accepted may request commit rights. Please do so inside the pull request post-merge.

#### Contributor list

- [Michael Drogalis](https://github.com/MichaelDrogalis)
- [Owen Jones](https://github.com/owengalenjones)
- [Bruce Durling](https://github.com/otfrom)
- [Malcolm Sparks](https://github.com/malcolmsparks)
- [Lucas Bradstreet](https://github.com/lbradstreet)
- [Bryce Blanton](https://github.com/bblanton)
- [David Rupp](https://github.com/davidrupp)
- [sbennett33](https://github.com/sbennett33)
- [Tyler van Hensbergen](https://github.com/tvanhens)
- [David Leatherman](https://github.com/leathekd)
- [Daniel Compton](https://github.com/danielcompton)
- [Jeff Rose](https://github.com/rosejn)
- [Ole Krüger](https://github.com/dignati)

#### Acknowledgements

Some code has been incorporated from the following projects:

- [Riemann] (https://github.com/aphyr/riemann)
- [zookeeper-clj] (https://github.com/liebke/zookeeper-clj)

### Author

The lead for this project is [Michael Drogalis](https://twitter.com/MichaelDrogalis), the original creator. You can get me directly at (mjd3089.at.rit.edu) if needed.

### License

Copyright © 2015 Michael Drogalis

Distributed under the Eclipse Public License, the same as Clojure.

### Profiler

![YourKit](https://raw.githubusercontent.com/onyx-platform/onyx/master/resources/logo/yourkit.png)

YourKit supports open source projects with its full-featured Java Profiler.
YourKit, LLC is the creator of <a href="https://www.yourkit.com/java/profiler/index.jsp">YourKit Java Profiler</a>
and <a href="https://www.yourkit.com/.net/profiler/index.jsp">YourKit .NET Profiler</a>,
innovative and intelligent tools for profiling Java and .NET applications.<|MERGE_RESOLUTION|>--- conflicted
+++ resolved
@@ -49,25 +49,12 @@
 
 Feeling impatient? Hit the ground running ASAP with the [onyx-starter repo](https://github.com/onyx-platform/onyx-starter) and [walkthrough](https://github.com/onyx-platform/onyx-starter/blob/0.7.x/WALKTHROUGH.md). You can also boot into preloaded a Leiningen [application template](https://github.com/onyx-platform/onyx-template).
 
-<<<<<<< HEAD
-### User Guide 0.7.5
-=======
 ### User Guide 0.7.10
->>>>>>> 6b54b189
 
 - [User Guide HTML](http://onyx-platform.gitbooks.io/onyx/content/)
 - [User Guide PDF](https://www.gitbook.com/download/pdf/book/onyx-platform/onyx)
 - [User Guide Website](http://onyx-platform.gitbooks.io/onyx)
 
-<<<<<<< HEAD
-### API Docs 0.7.5
-
-Code level API documentation [can be found here](http://www.onyxplatform.org/api/0.7.5).
-
-### Official plugin listing
-
-Official plugins are vetted by Michael Drogalis. Ensure in your project that plugin versions directly correspond to the same Onyx version (e.g. `onyx-core-async` version `0.7.5` goes with `onyx` version `0.7.5`). Fixes to plugins can be applied using a 4th versioning identifier (e.g. `0.7.5.1`).
-=======
 ### API Docs 0.7.10
 
 Code level API documentation [can be found here](http://www.onyxplatform.org/api/0.7.10).
@@ -75,7 +62,6 @@
 ### Official plugin listing
 
 Official plugins are vetted by Michael Drogalis. Ensure in your project that plugin versions directly correspond to the same Onyx version (e.g. `onyx-core-async` version `0.7.10` goes with `onyx` version `0.7.10`). Fixes to plugins can be applied using a 4th versioning identifier (e.g. `0.7.10.1`).
->>>>>>> 6b54b189
 
 - [`onyx-core-async`](doc/user-guide/core-async-plugin.md)
 - [`onyx-kafka`](https://github.com/onyx-platform/onyx-kafka)
