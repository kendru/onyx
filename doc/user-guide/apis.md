--- conflicted
+++ resolved
@@ -57,13 +57,9 @@
 
 Shuts down a single peer, stopping any task that it is presently executing.
 
-<<<<<<< HEAD
 ##### `shutdown-env`
 
 Shuts down the development environment, stopping in memory HornetQ and ZooKeeper.
-=======
-Shts down a connection to a Coordinator.
->>>>>>> 1bedfb4c
 
 ### Task Lifecycle API
 
